// Licensed to Elasticsearch B.V. under one or more contributor
// license agreements. See the NOTICE file distributed with
// this work for additional information regarding copyright
// ownership. Elasticsearch B.V. licenses this file to you under
// the Apache License, Version 2.0 (the "License"); you may
// not use this file except in compliance with the License.
// You may obtain a copy of the License at
//
//     http://www.apache.org/licenses/LICENSE-2.0
//
// Unless required by applicable law or agreed to in writing,
// software distributed under the License is distributed on an
// "AS IS" BASIS, WITHOUT WARRANTIES OR CONDITIONS OF ANY
// KIND, either express or implied.  See the License for the
// specific language governing permissions and limitations
// under the License.

package libaudit

import (
	"bufio"
	"os"
	"testing"
	"time"

	"github.com/stretchr/testify/assert"

	"github.com/elastic/go-libaudit/v2/auparse"
)

type testStream struct {
	events  [][]*auparse.AuditMessage
	dropped int
}

func (s *testStream) ReassemblyComplete(msgs []*auparse.AuditMessage) {
	s.events = append(s.events, msgs)
}

func (s *testStream) EventsLost(count int) { s.dropped += count }

func TestReassembler(t *testing.T) {
	t.Run("normal", func(t *testing.T) {
		testReassembler(t, "testdata/normal.log", &results{
			dropped: 0,
			events: []eventMeta{
				{seq: 58, count: 2},
				{seq: 59, count: 5},
				{seq: 60, count: 5},
				{seq: 61, count: 4},
				{seq: 62, count: 1},
			},
		})
	})

	t.Run("lost_messages", func(t *testing.T) {
		testReassembler(t, "testdata/lost_messages.log", &results{
			dropped: 9,
			events: []eventMeta{
				{seq: 49, count: 2},
				{seq: 59, count: 5},
				{seq: 60, count: 5},
				{seq: 61, count: 4},
				{seq: 62, count: 1},
			},
		})
	})

	t.Run("out_of_order", func(t *testing.T) {
		testReassembler(t, "testdata/out_of_order.log", &results{
			dropped: 0,
			events: []eventMeta{
				{seq: 58, count: 2},
				{seq: 59, count: 5},
				{seq: 60, count: 5},
				{seq: 61, count: 4},
				{seq: 62, count: 1},
			},
		})
	})

	t.Run("rollover", func(t *testing.T) {
		testReassembler(t, "testdata/rollover.log", &results{
			dropped: 0,
			events: []eventMeta{
				{seq: 4294967294, count: 1},
				{seq: 4294967295, count: 1},
				{seq: 0, count: 1},
				{seq: 1, count: 1},
				{seq: 2, count: 1},
			},
		})
	})
}

type eventMeta struct {
	seq   uint
	count int
}

type results struct {
	dropped    int
	outOfOrder int
	events     []eventMeta
}

func testReassembler(t testing.TB, file string, expected *results) {
	f, err := os.Open(file)
	if err != nil {
		t.Fatal(err)
	}
	defer f.Close()

	stream := &testStream{events: make([][]*auparse.AuditMessage, 0, 10)}
	reassmbler, err := NewReassembler(5, 2*time.Second, stream)
	if err != nil {
		t.Fatal(err)
	}

	// Read logs and parse events.
	s := bufio.NewScanner(bufio.NewReader(f))
	for s.Scan() {
		line := s.Text()
		msg, err := auparse.ParseLogLine(line)
		if err != nil {
			t.Log("invalid message:", line)
			continue
		}

		reassmbler.PushMessage(msg)
	}

	// Flush any pending messages.
	if err := reassmbler.Close(); err != nil {
		t.Fatal(err)
	}

	assert.EqualValues(t, expected.dropped, stream.dropped, "dropped messages")
	for i, expectedEvent := range expected.events {
		if len(stream.events) <= i {
			t.Fatal("less events received than expected")
		}

		for _, msg := range stream.events[i] {
			assert.EqualValues(t, expectedEvent.seq, msg.Sequence, "sequence number")
		}
		assert.Equal(t, expectedEvent.count, len(stream.events[i]), "message count")
	}
<<<<<<< HEAD
}

func Benchmark_eventList(b *testing.B) {
	const maxSize = 10
	eventList := &eventList{
		seqs:    &heap{},
		events:  make(map[int]*event, maxSize+1),
		maxSize: maxSize,
	}

	b.ReportAllocs()
	b.ResetTimer()
	b.Run("put", func(b *testing.B) {
		for i := 0; i < b.N; i++ {
			var msgType auparse.AuditMessageType
			if i%2 == 0 {
				msgType = auparse.AUDIT_EOE
			}
			eventList.Put(&auparse.AuditMessage{
				Sequence:   uint32(i),
				RecordType: msgType,
			})
		}
	})

	b.ResetTimer()
	b.Run("cleanup", func(b *testing.B) {
		for i := 0; i < b.N; i++ {
			eventList.CleanUp()
		}
	})
=======
>>>>>>> 17eca28a
}<|MERGE_RESOLUTION|>--- conflicted
+++ resolved
@@ -146,7 +146,6 @@
 		}
 		assert.Equal(t, expectedEvent.count, len(stream.events[i]), "message count")
 	}
-<<<<<<< HEAD
 }
 
 func Benchmark_eventList(b *testing.B) {
@@ -158,6 +157,7 @@
 	}
 
 	b.ReportAllocs()
+
 	b.ResetTimer()
 	b.Run("put", func(b *testing.B) {
 		for i := 0; i < b.N; i++ {
@@ -178,6 +178,4 @@
 			eventList.CleanUp()
 		}
 	})
-=======
->>>>>>> 17eca28a
 }